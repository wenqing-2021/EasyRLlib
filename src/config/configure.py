--- conflicted
+++ resolved
@@ -93,8 +93,6 @@
 
 
 @dataclass
-<<<<<<< HEAD
-=======
 class TD3Config(AgentConfig):
     tau: float = 0.005
     noise_std: float = 0.0
@@ -109,7 +107,6 @@
 
 
 @dataclass
->>>>>>> dae30848
 class RunConfig(BaseConfig):
     env_config: EnvConfig = None
     train_config: TrainConfig = None
@@ -125,11 +122,8 @@
     "PPO": {"config": PPOConfig, "train": "OnPolicyTrain"},
     "SAC": {"config": SACConfig, "train": "OffPolicyTrain"},
     "DDPG": {"config": DDPGConfig, "train": "OffPolicyTrain"},
-<<<<<<< HEAD
-=======
     "TD3": {"config": TD3Config, "train": "OffPolicyTrain"},
     "A2C": {"config": A2CConfig, "train": "OnPolicyTrain"},
->>>>>>> dae30848
 }
 
 ACTIVATION_MAP = {
