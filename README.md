# EasyRLlib

EasyRLlib is implemented by Pytorch including the common safe rl algorithms.

## 1. Installation

### 1.1 Install the docker:

```
bash script/tools/install_docker.sh
```

### 1.2 Install the nvidia-container-toolkit

```
bash script/tools/install_nvidia_container_toolkit.sh
```

### 1.3 Enter the env docker

```
bash script/tools/enter_dev_env.sh
```

### 1.4 Install the nessecary extension

```
bash script/tools/install_extensions.sh
```

---

Then, you **NEED** to update the environment source, `vim ~/.bashrc`, and add the following command at the end of the file:

```
export OMPI_ALLOW_RUN_AS_ROOT=1
export OMPI_ALLOW_RUN_AS_ROOT_CONFIRM=1
```

Finally, you **NEED** to run: `source ~/.bashrc` in the terminal.

## 2. Run

### 2.1 Specific your config

you can update the configure as the following format yaml and put it in the experiment path.

```yaml
# this file is the configuration file for the training process
env_config:
  env_name: "CartPole-v1" # set the env_name

train_config:
  seed: 1
  epochs: 25
  total_steps: 1000000 # normally is 1e6
  batch_size: 32 # if use on-policy algorithm, the batch_size is the same as the buffer_size
  buffer_size: 256 # if use the on-policy algorithm, the buffer_size would be int(total_steps/epochs/num_envs)

  off_policy_train_config:
    update_every: 25 # update the network every steps
    random_explor_steps: 20000 # random explore the env before the training
    soft_update_every: 100 # update the target network every steps

  on_policy_train_config:
    update_times: 80 # set the update_times, update the network times
    max_ep_len: 1000 # set the max_ep_len, the max length of the episode

agent_config_path: "src/config/agent_config/ppo.yaml"
exp_name: "DQN"
save_path: "output/"
device: "cpu" # set the device, "cuda" or "cpu"
```

you may define the agent config where is put in the root: `src/config/agent_config`

### 2.2 Run the training

you can change the run_config as you changed:

```bash
python3 run.py -c src/config/run_config.yaml
```

## 3. Surpport Agent List
<<<<<<< HEAD

| Agent Name | Discrete Action | Continous Action |
| :--------: | :-------------: | :--------------: |
|    DQN     |     **YES**     |      **NO**      |
|    SAC     |     **YES**     |     **YES**      |
|    PPO     |     **YES**     |     **YES**      |
|    DDPG    |     **NO**      |     **YES**     |
|    TD3     |     **NO**      |     **TODO**     |
|    A2C     |    **TODO**     |     **TODO**     |
=======

| Agent Name | Discrete Action | Continous Action |
| :--------: | :-------------: | :--------------: |
|    DQN     |     **YES**     |      **NO**      |
|    SAC     |     **YES**     |     **YES**      |
|    PPO     |     **YES**     |     **YES**      |
|    DDPG    |     **NO**      |     **YES**     |
|    TD3     |     **NO**      |     **YES**     |
|    A2C     |    **YES**     |     **YES**     |
|    Dueling DQN     |    **TODO**     |     **TODO**     |


## 4. Reference
- https://github.com/openai/spinningup?tab=MIT-1-ov-file
- https://github.com/AI4Finance-Foundation/ElegantRL
>>>>>>> dae30848
<|MERGE_RESOLUTION|>--- conflicted
+++ resolved
@@ -83,17 +83,6 @@
 ```
 
 ## 3. Surpport Agent List
-<<<<<<< HEAD
-
-| Agent Name | Discrete Action | Continous Action |
-| :--------: | :-------------: | :--------------: |
-|    DQN     |     **YES**     |      **NO**      |
-|    SAC     |     **YES**     |     **YES**      |
-|    PPO     |     **YES**     |     **YES**      |
-|    DDPG    |     **NO**      |     **YES**     |
-|    TD3     |     **NO**      |     **TODO**     |
-|    A2C     |    **TODO**     |     **TODO**     |
-=======
 
 | Agent Name | Discrete Action | Continous Action |
 | :--------: | :-------------: | :--------------: |
@@ -108,5 +97,4 @@
 
 ## 4. Reference
 - https://github.com/openai/spinningup?tab=MIT-1-ov-file
-- https://github.com/AI4Finance-Foundation/ElegantRL
->>>>>>> dae30848
+- https://github.com/AI4Finance-Foundation/ElegantRL