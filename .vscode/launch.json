--- conflicted
+++ resolved
@@ -18,14 +18,9 @@
                 // "/home/EasyRLlib/experiment/ppo_BipedalWalker-v3/run_config.yaml",
                 // "/home/EasyRLlib/experiment/ppo_cartpole/run_config.yaml",
                 // "/home/EasyRLlib/experiment/sacd_cartpole/run_config.yaml",
-<<<<<<< HEAD
-                "/home/EasyRLlib/experiment/ddpg_BipedalWalker-v3/run_config.yaml",
-                // "/home/EasyRLlib/experiment/sac_BipedalWalker-v3/run_config.yaml",
-=======
                 // "/home/EasyRLlib/experiment/ddpg_BipedalWalker-v3/run_config.yaml",
                 // "/home/EasyRLlib/experiment/sac_BipedalWalker-v3/run_config.yaml",
                 "/home/EasyRLlib/experiment/td3_BipedalWalker-v3/run_config.yaml",
->>>>>>> dae30848
                 "--debug",
             ],
             "env": {
